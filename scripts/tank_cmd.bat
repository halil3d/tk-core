@echo off

rem  Copyright (c) 2013 Shotgun Software Inc.
rem  
rem  CONFIDENTIAL AND PROPRIETARY
rem  
rem  This work is provided "AS IS" and subject to the Shotgun Pipeline Toolkit 
rem  Source Code License included in this distribution package. See LICENSE.
rem  By accessing, using, copying or modifying this work you indicate your 
rem  agreement to the Shotgun Pipeline Toolkit Source Code License. All rights 
rem  not expressly granted therein are reserved by Shotgun Software Inc.

setlocal EnableExtensions

rem -- track when this file is launched:
echo DEBUG [%TIME%]: Starting tank_cmd.bat

rem -- this script is called by the main tank script
rem -- the first parameter contains the path to the pipeline config root
rem -- additional parameters are passed into the python script

rem -- grab the pipeline configuration root and remove any trailing slash
set PC_ROOT=%~1
IF %PC_ROOT:~-1%==\ SET PC_ROOT=%PC_ROOT:~0,-1%

rem -- now add tank to the pythonpath
<<<<<<< HEAD
set PYTHONPATH=%1install\core\python\tank.zip;%1install\core\python;%PYTHONPATH%
=======
set PYTHONPATH=%PC_ROOT%\install\core\python;%PYTHONPATH%
>>>>>>> a596af57

rem -- now figure out which interpreter to use for Tank
rem -- this is stored in a config file
set INTERPRETER_CONFIG_FILE=%PC_ROOT%\config\core\interpreter_Windows.cfg
IF NOT EXIST "%INTERPRETER_CONFIG_FILE%" GOTO NO_INTERPRETER_CONFIG

rem -- now get path to python interpreter by reading config file
rem -- 'usebackq' is used to allow quoting of the path which could potentially contain spaces
rem -- 'tokens=*' is used to ensure each line of the file doesn't get split on whitespace
for /f "usebackq tokens=*" %%G in ("%INTERPRETER_CONFIG_FILE%") do (SET PYTHON_INTERPRETER=%%G)
IF NOT EXIST "%PYTHON_INTERPRETER%" GOTO NO_INTERPRETER

rem -- execute the python script which does the actual work.
<<<<<<< HEAD
echo DEBUG [%TIME%]: Starting Python interpreter '%PYTHON_INTERPRETER%'
%PYTHON_INTERPRETER% "%1install\core\scripts\tank_cmd.py" %*
echo DEBUG [%TIME%]: Python has exited!
=======
"%PYTHON_INTERPRETER%" "%PC_ROOT%\install\core\scripts\tank_cmd.py" %*
>>>>>>> a596af57

rem -- pass along the return code
exit /b %ERRORLEVEL%

:NO_INTERPRETER_CONFIG
echo "Cannot find interpreter configuration file %INTERPRETER_CONFIG_FILE%!"
exit /b 1

:NO_INTERPRETER
echo "Could not find interpreter %PYTHON_INTERPRETER% specified in configuration file!"
exit /b 1<|MERGE_RESOLUTION|>--- conflicted
+++ resolved
@@ -24,11 +24,7 @@
 IF %PC_ROOT:~-1%==\ SET PC_ROOT=%PC_ROOT:~0,-1%
 
 rem -- now add tank to the pythonpath
-<<<<<<< HEAD
-set PYTHONPATH=%1install\core\python\tank.zip;%1install\core\python;%PYTHONPATH%
-=======
-set PYTHONPATH=%PC_ROOT%\install\core\python;%PYTHONPATH%
->>>>>>> a596af57
+set PYTHONPATH=%PC_ROOT%\install\core\python\tank.zip;%PC_ROOT%\install\core\python;%PYTHONPATH%
 
 rem -- now figure out which interpreter to use for Tank
 rem -- this is stored in a config file
@@ -42,13 +38,9 @@
 IF NOT EXIST "%PYTHON_INTERPRETER%" GOTO NO_INTERPRETER
 
 rem -- execute the python script which does the actual work.
-<<<<<<< HEAD
 echo DEBUG [%TIME%]: Starting Python interpreter '%PYTHON_INTERPRETER%'
-%PYTHON_INTERPRETER% "%1install\core\scripts\tank_cmd.py" %*
+%PYTHON_INTERPRETER% "%PC_ROOT%\install\core\scripts\tank_cmd.py" %*
 echo DEBUG [%TIME%]: Python has exited!
-=======
-"%PYTHON_INTERPRETER%" "%PC_ROOT%\install\core\scripts\tank_cmd.py" %*
->>>>>>> a596af57
 
 rem -- pass along the return code
 exit /b %ERRORLEVEL%
