--- conflicted
+++ resolved
@@ -27,21 +27,7 @@
     pass
 
 
-<<<<<<< HEAD
-class AuthenticationDisabled(ShotgunAuthenticationError):
-    """
-    Exception that indicates that interactive authentication has been disabled.
-    """
-    def __init__(self):
-        ShotgunAuthenticationError.__init__(
-            self, "Authentication has been disabled."
-        )
-
-
 class InvalidCredentials(ShotgunAuthenticationError):
-=======
-class IncompleteCredentials(ShotgunAuthenticationError):
->>>>>>> bf855a24
     """
     Thrown when credentials are provided but are invalid.
     """
